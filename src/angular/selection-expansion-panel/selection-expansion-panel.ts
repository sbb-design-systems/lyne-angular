import { Directive, ElementRef, inject, Input, NgZone, type OutputRef } from '@angular/core';
import { outputFromObservable } from '@angular/core/rxjs-interop';
import {
  booleanAttribute,
  internalOutputFromObservable,
  SbbDeferredAnimation,
} from '@sbb-esta/lyne-angular/core';
import type { SbbSelectionExpansionPanelElement } from '@sbb-esta/lyne-elements/selection-expansion-panel.js';
import { fromEvent, NEVER } from 'rxjs';

import '@sbb-esta/lyne-elements/selection-expansion-panel.js';

/**
 * It displays an expandable panel connected to a `sbb-checkbox` or to a `sbb-radio-button`.
 *
 * @slot  - Use the unnamed slot to add `sbb-checkbox` or `sbb-radio-button` elements to the `sbb-selection-expansion-panel`.
 * @slot content - Use this slot to provide custom content for the panel (optional).
 */
@Directive({
  selector: 'sbb-selection-expansion-panel',
  exportAs: 'sbbSelectionExpansionPanel',
  hostDirectives: [SbbDeferredAnimation],
})
export class SbbSelectionExpansionPanel {
  #element: ElementRef<SbbSelectionExpansionPanelElement> = inject(
    ElementRef<SbbSelectionExpansionPanelElement>,
  );
  #ngZone: NgZone = inject(NgZone);

  /**
   * The background color of the panel.
   */
  @Input()
  public set color(value: 'white' | 'milk') {
    this.#ngZone.runOutsideAngular(() => (this.#element.nativeElement.color = value));
  }
  public get color(): 'white' | 'milk' {
    return this.#element.nativeElement.color;
  }

  /**
   * Whether the content section is always visible.
   */
  @Input({ transform: booleanAttribute })
  public set forceOpen(value: boolean) {
    this.#ngZone.runOutsideAngular(() => (this.#element.nativeElement.forceOpen = value));
  }
  public get forceOpen(): boolean {
    return this.#element.nativeElement.forceOpen;
  }

  /**
   * Whether the unselected panel has a border.
   */
  @Input({ transform: booleanAttribute })
  public set borderless(value: boolean) {
    this.#ngZone.runOutsideAngular(() => (this.#element.nativeElement.borderless = value));
  }
  public get borderless(): boolean {
    return this.#element.nativeElement.borderless;
  }

<<<<<<< HEAD
  public beforeOpenOutput: OutputRef<Event> = outputFromObservable(
=======
  /**
   * Emits whenever the content section starts the opening transition.
   */
  public beforeOpenOutput = outputFromObservable(
>>>>>>> a09630d9
    fromEvent<Event>(this.#element.nativeElement, 'beforeopen'),
    { alias: 'beforeOpen' },
  );

<<<<<<< HEAD
  public beforeCloseOutput: OutputRef<Event> = outputFromObservable(
=======
  /**
   * Emits whenever the content section begins the closing transition.
   */
  public beforeCloseOutput = outputFromObservable(
>>>>>>> a09630d9
    fromEvent<Event>(this.#element.nativeElement, 'beforeclose'),
    { alias: 'beforeClose' },
  );

<<<<<<< HEAD
  protected _closeOutput: OutputRef<Event> = outputFromObservable<Event>(NEVER, { alias: 'close' });
  public closeOutput: OutputRef<Event> = internalOutputFromObservable(
    fromEvent<Event>(this.#element.nativeElement, 'close'),
  );

  protected _openOutput: OutputRef<Event> = outputFromObservable<Event>(NEVER, { alias: 'open' });
  public openOutput: OutputRef<Event> = internalOutputFromObservable(
=======
  protected _closeOutput = outputFromObservable<Event>(NEVER, { alias: 'close' });
  /**
   * Emits whenever the content section is closed.
   */
  public closeOutput = internalOutputFromObservable(
    fromEvent<Event>(this.#element.nativeElement, 'close'),
  );

  protected _openOutput = outputFromObservable<Event>(NEVER, { alias: 'open' });
  /**
   * Emits whenever the content section is opened.
   */
  public openOutput = internalOutputFromObservable(
>>>>>>> a09630d9
    fromEvent<Event>(this.#element.nativeElement, 'open'),
  );
}<|MERGE_RESOLUTION|>--- conflicted
+++ resolved
@@ -60,53 +60,35 @@
     return this.#element.nativeElement.borderless;
   }
 
-<<<<<<< HEAD
-  public beforeOpenOutput: OutputRef<Event> = outputFromObservable(
-=======
   /**
    * Emits whenever the content section starts the opening transition.
    */
-  public beforeOpenOutput = outputFromObservable(
->>>>>>> a09630d9
+  public beforeOpenOutput: OutputRef<Event> = outputFromObservable(
     fromEvent<Event>(this.#element.nativeElement, 'beforeopen'),
     { alias: 'beforeOpen' },
   );
 
-<<<<<<< HEAD
-  public beforeCloseOutput: OutputRef<Event> = outputFromObservable(
-=======
   /**
    * Emits whenever the content section begins the closing transition.
    */
-  public beforeCloseOutput = outputFromObservable(
->>>>>>> a09630d9
+  public beforeCloseOutput: OutputRef<Event> = outputFromObservable(
     fromEvent<Event>(this.#element.nativeElement, 'beforeclose'),
     { alias: 'beforeClose' },
   );
 
-<<<<<<< HEAD
   protected _closeOutput: OutputRef<Event> = outputFromObservable<Event>(NEVER, { alias: 'close' });
+  /**
+   * Emits whenever the content section is closed.
+   */
   public closeOutput: OutputRef<Event> = internalOutputFromObservable(
     fromEvent<Event>(this.#element.nativeElement, 'close'),
   );
 
   protected _openOutput: OutputRef<Event> = outputFromObservable<Event>(NEVER, { alias: 'open' });
-  public openOutput: OutputRef<Event> = internalOutputFromObservable(
-=======
-  protected _closeOutput = outputFromObservable<Event>(NEVER, { alias: 'close' });
-  /**
-   * Emits whenever the content section is closed.
-   */
-  public closeOutput = internalOutputFromObservable(
-    fromEvent<Event>(this.#element.nativeElement, 'close'),
-  );
-
-  protected _openOutput = outputFromObservable<Event>(NEVER, { alias: 'open' });
   /**
    * Emits whenever the content section is opened.
    */
-  public openOutput = internalOutputFromObservable(
->>>>>>> a09630d9
+  public openOutput: OutputRef<Event> = internalOutputFromObservable(
     fromEvent<Event>(this.#element.nativeElement, 'open'),
   );
 }