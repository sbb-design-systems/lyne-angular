import { Directive, ElementRef, inject, Input, NgZone, type OutputRef } from '@angular/core';
import { outputFromObservable } from '@angular/core/rxjs-interop';
import {
  booleanAttribute,
  internalOutputFromObservable,
  SbbDeferredAnimation,
} from '@sbb-esta/lyne-angular/core';
import type { SbbPanelSize } from '@sbb-esta/lyne-elements/core/mixins.js';
import type { SbbRadioButtonPanelElement } from '@sbb-esta/lyne-elements/radio-button/radio-button-panel.js';
import type { SbbRadioButtonGroupElement } from '@sbb-esta/lyne-elements/radio-button.js';
import { fromEvent, NEVER } from 'rxjs';

import '@sbb-esta/lyne-elements/radio-button/radio-button-panel.js';

/**
 * /**
 It displays a radio button enhanced with the panel design.
 *
 * @slot  - Use the unnamed slot to add content to the radio label.
 * @slot subtext - Slot used to render a subtext under the label.
 * @slot suffix - Slot used to render additional content after the label.
 * @slot badge - Use this slot to provide a `sbb-card-badge` (optional).
 */
@Directive({
  selector: 'sbb-radio-button-panel',
  exportAs: 'sbbRadioButtonPanel',
  hostDirectives: [SbbDeferredAnimation],
})
export class SbbRadioButtonPanel<T = string> {
  #element: ElementRef<SbbRadioButtonPanelElement<T>> = inject(
    ElementRef<SbbRadioButtonPanelElement<T>>,
  );
  #ngZone: NgZone = inject(NgZone);

  /**
   * Size variant, either s or m.
   */
  @Input()
  public set size(value: SbbPanelSize) {
    this.#ngZone.runOutsideAngular(() => (this.#element.nativeElement.size = value));
  }
  public get size(): SbbPanelSize {
    return this.#element.nativeElement.size;
  }

  /**
   * The background color of the panel.
   */
  @Input()
  public set color(value: 'white' | 'milk') {
    this.#ngZone.runOutsideAngular(() => (this.#element.nativeElement.color = value));
  }
  public get color(): 'white' | 'milk' {
    return this.#element.nativeElement.color;
  }

  /**
   * Whether the unselected panel has a border.
   */
  @Input({ transform: booleanAttribute })
  public set borderless(value: boolean) {
    this.#ngZone.runOutsideAngular(() => (this.#element.nativeElement.borderless = value));
  }
  public get borderless(): boolean {
    return this.#element.nativeElement.borderless;
  }

  /**
   * Whether the radio can be deselected.
   */
  @Input({ transform: booleanAttribute })
  public set allowEmptySelection(value: boolean) {
    this.#ngZone.runOutsideAngular(() => (this.#element.nativeElement.allowEmptySelection = value));
  }
  public get allowEmptySelection(): boolean {
    return this.#element.nativeElement.allowEmptySelection;
  }

  /**
   * Whether the radio button is checked.
   */
  @Input({ transform: booleanAttribute })
  public set checked(value: boolean) {
    this.#ngZone.runOutsideAngular(() => (this.#element.nativeElement.checked = value));
  }
  public get checked(): boolean {
    return this.#element.nativeElement.checked;
  }

  /**
   * Whether the component is disabled.
   */
  @Input({ transform: booleanAttribute })
  public set disabled(value: boolean) {
    this.#ngZone.runOutsideAngular(() => (this.#element.nativeElement.disabled = value));
  }
  public get disabled(): boolean {
    return this.#element.nativeElement.disabled;
  }

  /**
   * Whether the component is required.
   */
  @Input({ transform: booleanAttribute })
  public set required(value: boolean) {
    this.#ngZone.runOutsideAngular(() => (this.#element.nativeElement.required = value));
  }
  public get required(): boolean {
    return this.#element.nativeElement.required;
  }

  /**
   * Name of the form element. Will be read from name attribute.
   */
  @Input()
  public set name(value: string) {
    this.#ngZone.runOutsideAngular(() => (this.#element.nativeElement.name = value));
  }
  public get name(): string {
    return this.#element.nativeElement.name;
  }

  /**
   * The value of the form element
   */
  @Input()
  public set value(value: T | null) {
    this.#ngZone.runOutsideAngular(() => (this.#element.nativeElement.value = value));
  }
  public get value(): T | null {
    return this.#element.nativeElement.value;
  }

  /**
   * Reference to the connected radio button group.
   */
  public get group(): SbbRadioButtonGroupElement | null {
    return this.#element.nativeElement.group;
  }

  /**
   * Form type of element.
   */
  public get type(): string {
    return this.#element.nativeElement.type;
  }

  /**
   * Returns the form owner of this element.
   */
  public get form(): HTMLFormElement | null {
    return this.#element.nativeElement.form;
  }

  /**
   * Set the radio-button as 'checked'; if 'allowEmptySelection', toggle the checked property.
   * In both cases it emits the change events.
   */
  public select(): void {
    return this.#element.nativeElement.select();
  }

  /**
   * Returns the ValidityState object for this element.
   */
  public get validity(): ValidityState {
    return this.#element.nativeElement.validity;
  }

  /**
   * Returns the current error message, if available, which corresponds
   * to the current validation state.
   * Please note that only one message is returned at a time (e.g. if
   * multiple validity states are invalid, only the chronologically first one
   * is returned until it is fixed, at which point the next message might be
   * returned, if it is still applicable). Also a custom validity message
   * (see below) has precedence over native validation messages.
   */
  public get validationMessage(): string {
    return this.#element.nativeElement.validationMessage;
  }

  /**
   * Returns true if this element will be validated
   * when the form is submitted; false otherwise.
   */
  public get willValidate(): boolean {
    return this.#element.nativeElement.willValidate;
  }

  /**
   * Returns true if this element has no validity problems; false otherwise.
   * Fires an invalid event at the element in the latter case.
   */
  public checkValidity(): boolean {
    return this.#element.nativeElement.checkValidity();
  }

  /**
   * Returns true if this element has no validity problems; otherwise,
   * returns false, fires an invalid event at the element,
   * and (if the event isn't canceled) reports the problem to the user.
   */
  public reportValidity(): boolean {
    return this.#element.nativeElement.reportValidity();
  }

  /**
   * Sets the custom validity message for this element. Use the empty string
   * to indicate that the element does not have a custom validity error.
   */
  public setCustomValidity(message: string): void {
    return this.#element.nativeElement.setCustomValidity(message);
  }

<<<<<<< HEAD
  protected _changeOutput: OutputRef<Event> = outputFromObservable<Event>(NEVER, {
    alias: 'change',
  });
  public changeOutput: OutputRef<Event> = internalOutputFromObservable(
    fromEvent<Event>(this.#element.nativeElement, 'change'),
  );

  protected _inputOutput: OutputRef<InputEvent> = outputFromObservable<InputEvent>(NEVER, {
    alias: 'input',
  });
  public inputOutput: OutputRef<InputEvent> = internalOutputFromObservable(
=======
  protected _changeOutput = outputFromObservable<Event>(NEVER, { alias: 'change' });
  /**
   * The change event is fired when the user modifies the element's value. Unlike the input event, the change event is not necessarily fired for each alteration to an element's value.
   */
  public changeOutput = internalOutputFromObservable(
    fromEvent<Event>(this.#element.nativeElement, 'change'),
  );

  protected _inputOutput = outputFromObservable<InputEvent>(NEVER, { alias: 'input' });
  /**
   * The input event fires when the value has been changed as a direct result of a user action.
   */
  public inputOutput = internalOutputFromObservable(
>>>>>>> a09630d9
    fromEvent<InputEvent>(this.#element.nativeElement, 'input'),
  );
}<|MERGE_RESOLUTION|>--- conflicted
+++ resolved
@@ -213,10 +213,12 @@
     return this.#element.nativeElement.setCustomValidity(message);
   }
 
-<<<<<<< HEAD
   protected _changeOutput: OutputRef<Event> = outputFromObservable<Event>(NEVER, {
     alias: 'change',
   });
+  /**
+   * The change event is fired when the user modifies the element's value. Unlike the input event, the change event is not necessarily fired for each alteration to an element's value.
+   */
   public changeOutput: OutputRef<Event> = internalOutputFromObservable(
     fromEvent<Event>(this.#element.nativeElement, 'change'),
   );
@@ -224,22 +226,10 @@
   protected _inputOutput: OutputRef<InputEvent> = outputFromObservable<InputEvent>(NEVER, {
     alias: 'input',
   });
+  /**
+   * The input event fires when the value has been changed as a direct result of a user action.
+   */
   public inputOutput: OutputRef<InputEvent> = internalOutputFromObservable(
-=======
-  protected _changeOutput = outputFromObservable<Event>(NEVER, { alias: 'change' });
-  /**
-   * The change event is fired when the user modifies the element's value. Unlike the input event, the change event is not necessarily fired for each alteration to an element's value.
-   */
-  public changeOutput = internalOutputFromObservable(
-    fromEvent<Event>(this.#element.nativeElement, 'change'),
-  );
-
-  protected _inputOutput = outputFromObservable<InputEvent>(NEVER, { alias: 'input' });
-  /**
-   * The input event fires when the value has been changed as a direct result of a user action.
-   */
-  public inputOutput = internalOutputFromObservable(
->>>>>>> a09630d9
     fromEvent<InputEvent>(this.#element.nativeElement, 'input'),
   );
 }