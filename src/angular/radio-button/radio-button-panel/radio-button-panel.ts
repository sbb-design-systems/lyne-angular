<<<<<<< HEAD
/* eslint-disable @angular-eslint/directive-selector */
import {
  Directive,
  ElementRef,
  forwardRef,
  HostListener,
  inject,
  Input,
  NgZone,
  Output,
} from '@angular/core';
import { NG_VALUE_ACCESSOR } from '@angular/forms';
import { booleanAttribute, SbbControlValueAccessorMixin } from '@sbb-esta/lyne-angular/core';
=======
import { Directive, ElementRef, inject, Input, NgZone, Output } from '@angular/core';
import { booleanAttribute } from '@sbb-esta/lyne-angular/core';
>>>>>>> bfa0ffc2
import { SbbPanelSize } from '@sbb-esta/lyne-elements/core/mixins.js';
import { SbbRadioButtonGroupElement } from '@sbb-esta/lyne-elements/radio-button/radio-button-group.js';
import type { SbbRadioButtonPanelElement } from '@sbb-esta/lyne-elements/radio-button/radio-button-panel.js';
import { fromEvent, type Observable } from 'rxjs';
import '@sbb-esta/lyne-elements/radio-button/radio-button-panel.js';

@Directive({
  selector: 'sbb-radio-button-panel',
  standalone: true,
  providers: [
    {
      provide: NG_VALUE_ACCESSOR,
      useExisting: forwardRef(() => SbbRadioButtonPanelDirective),
      multi: true,
    },
  ],
})
<<<<<<< HEAD
export class SbbRadioButtonPanelDirective extends SbbControlValueAccessorMixin(class {}) {
=======
export class SbbRadioButtonPanel {
>>>>>>> bfa0ffc2
  #element: ElementRef<SbbRadioButtonPanelElement> = inject(ElementRef<SbbRadioButtonPanelElement>);
  #ngZone: NgZone = inject(NgZone);

  @Input()
  public set size(value: SbbPanelSize) {
    this.#ngZone.runOutsideAngular(() => (this.#element.nativeElement.size = value));
  }
  public get size(): SbbPanelSize {
    return this.#element.nativeElement.size;
  }

  @Input()
  public set color(value: 'white' | 'milk') {
    this.#ngZone.runOutsideAngular(() => (this.#element.nativeElement.color = value));
  }
  public get color(): 'white' | 'milk' {
    return this.#element.nativeElement.color;
  }

  @Input({ transform: booleanAttribute })
  public set borderless(value: boolean) {
    this.#ngZone.runOutsideAngular(() => (this.#element.nativeElement.borderless = value));
  }
  public get borderless(): boolean {
    return this.#element.nativeElement.borderless;
  }

  @Input({ alias: 'allow-empty-selection', transform: booleanAttribute })
  public set allowEmptySelection(value: boolean) {
    this.#ngZone.runOutsideAngular(() => (this.#element.nativeElement.allowEmptySelection = value));
  }
  public get allowEmptySelection(): boolean {
    return this.#element.nativeElement.allowEmptySelection;
  }

  @Input({ transform: booleanAttribute })
  public set checked(value: boolean) {
    this.#ngZone.runOutsideAngular(() => (this.#element.nativeElement.checked = value));
  }
  public get checked(): boolean {
    return this.#element.nativeElement.checked;
  }

  @Input({ transform: booleanAttribute })
  public set disabled(value: boolean) {
    this.#ngZone.runOutsideAngular(() => (this.#element.nativeElement.disabled = value));
  }
  public get disabled(): boolean {
    return this.#element.nativeElement.disabled;
  }

  @Input({ transform: booleanAttribute })
  public set required(value: boolean) {
    this.#ngZone.runOutsideAngular(() => (this.#element.nativeElement.required = value));
  }
  public get required(): boolean {
    return this.#element.nativeElement.required;
  }

  @Input()
  public set name(value: string) {
    this.#ngZone.runOutsideAngular(() => (this.#element.nativeElement.name = value));
  }
  public get name(): string {
    return this.#element.nativeElement.name;
  }

  @Input()
  public set value(value: string | null) {
    this.#ngZone.runOutsideAngular(() => (this.#element.nativeElement.value = value));
  }
  public get value(): string | null {
    return this.#element.nativeElement.value;
  }

  // eslint-disable-next-line @angular-eslint/no-output-native
  @Output() public change: Observable<Event> = fromEvent<Event>(
    this.#element.nativeElement,
    'change',
  );

  // eslint-disable-next-line @angular-eslint/no-output-native
  @Output() public input: Observable<InputEvent> = fromEvent<InputEvent>(
    this.#element.nativeElement,
    'input',
  );

  public get group(): SbbRadioButtonGroupElement | null {
    return this.#element.nativeElement.group;
  }

  public get type(): string {
    return this.#element.nativeElement.type;
  }

  public get form(): HTMLFormElement | null {
    return this.#element.nativeElement.form;
  }

  public select(): void {
    return this.#element.nativeElement.select();
  }

  @HostListener('blur')
  onBlur() {
    this.onTouchedFn();
  }

  @HostListener('change')
  onChange() {
    this.onChangeFn(this.checked ? this.value : null);
  }

  override setDisabledState(isDisabled: boolean): void {
    this.disabled = isDisabled;
  }

  override writeValue(value: string | null): void {
    this.value = value;
  }
}<|MERGE_RESOLUTION|>--- conflicted
+++ resolved
@@ -1,25 +1,11 @@
-<<<<<<< HEAD
-/* eslint-disable @angular-eslint/directive-selector */
-import {
-  Directive,
-  ElementRef,
-  forwardRef,
-  HostListener,
-  inject,
-  Input,
-  NgZone,
-  Output,
-} from '@angular/core';
+import { Directive, ElementRef, forwardRef, inject, Input, NgZone, Output } from '@angular/core';
 import { NG_VALUE_ACCESSOR } from '@angular/forms';
 import { booleanAttribute, SbbControlValueAccessorMixin } from '@sbb-esta/lyne-angular/core';
-=======
-import { Directive, ElementRef, inject, Input, NgZone, Output } from '@angular/core';
-import { booleanAttribute } from '@sbb-esta/lyne-angular/core';
->>>>>>> bfa0ffc2
 import { SbbPanelSize } from '@sbb-esta/lyne-elements/core/mixins.js';
 import { SbbRadioButtonGroupElement } from '@sbb-esta/lyne-elements/radio-button/radio-button-group.js';
 import type { SbbRadioButtonPanelElement } from '@sbb-esta/lyne-elements/radio-button/radio-button-panel.js';
 import { fromEvent, type Observable } from 'rxjs';
+
 import '@sbb-esta/lyne-elements/radio-button/radio-button-panel.js';
 
 @Directive({
@@ -28,16 +14,12 @@
   providers: [
     {
       provide: NG_VALUE_ACCESSOR,
-      useExisting: forwardRef(() => SbbRadioButtonPanelDirective),
+      useExisting: forwardRef(() => SbbRadioButtonPanel),
       multi: true,
     },
   ],
 })
-<<<<<<< HEAD
-export class SbbRadioButtonPanelDirective extends SbbControlValueAccessorMixin(class {}) {
-=======
-export class SbbRadioButtonPanel {
->>>>>>> bfa0ffc2
+export class SbbRadioButtonPanel extends SbbControlValueAccessorMixin(class {}) {
   #element: ElementRef<SbbRadioButtonPanelElement> = inject(ElementRef<SbbRadioButtonPanelElement>);
   #ngZone: NgZone = inject(NgZone);
 
