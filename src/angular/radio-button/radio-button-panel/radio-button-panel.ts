--- conflicted
+++ resolved
@@ -10,8 +10,6 @@
 
 @Directive({
   selector: 'sbb-radio-button-panel',
-<<<<<<< HEAD
-  standalone: true,
   providers: [
     {
       provide: NG_VALUE_ACCESSOR,
@@ -19,8 +17,6 @@
       multi: true,
     },
   ],
-=======
->>>>>>> cc0370f0
 })
 export class SbbRadioButtonPanel extends SbbControlValueAccessorMixin(class {}) {
   #element: ElementRef<SbbRadioButtonPanelElement> = inject(ElementRef<SbbRadioButtonPanelElement>);
