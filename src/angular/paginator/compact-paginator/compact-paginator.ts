--- conflicted
+++ resolved
@@ -205,26 +205,17 @@
     this.#initialized.complete();
   }
 
-<<<<<<< HEAD
   protected _pageOutput: OutputRef<CustomEvent<SbbPaginatorPageEventDetails>> =
     outputFromObservable<CustomEvent<SbbPaginatorPageEventDetails>>(NEVER, {
       alias: 'page',
     });
+  /**
+   * The page event is dispatched when the page index changes.
+   */
   public pageOutput: OutputRef<CustomEvent<SbbPaginatorPageEventDetails>> =
     internalOutputFromObservable(
       fromEvent<CustomEvent<SbbPaginatorPageEventDetails>>(this.#element.nativeElement, 'page'),
     );
-=======
-  protected _pageOutput = outputFromObservable<CustomEvent<SbbPaginatorPageEventDetails>>(NEVER, {
-    alias: 'page',
-  });
-  /**
-   * The page event is dispatched when the page index changes.
-   */
-  public pageOutput = internalOutputFromObservable(
-    fromEvent<CustomEvent<SbbPaginatorPageEventDetails>>(this.#element.nativeElement, 'page'),
-  );
->>>>>>> a09630d9
 
   public page: Observable<CustomEvent<SbbPaginatorPageEventDetails>> = outputToObservable(
     this.pageOutput,
