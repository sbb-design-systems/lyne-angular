import {
  Directive,
  ElementRef,
  inject,
  Input,
  NgZone,
  numberAttribute,
  Output,
} from '@angular/core';
import { booleanAttribute } from '@sbb-esta/lyne-angular/core';
import { SbbPaginatorPageEventDetails } from '@sbb-esta/lyne-elements/core/interfaces.js';
import type { SbbCompactPaginatorElement } from '@sbb-esta/lyne-elements/paginator/compact-paginator.js';
<<<<<<< HEAD
import { from, fromEvent, map, type Observable } from 'rxjs';
=======
import { fromEvent, type Observable, NEVER } from 'rxjs';
>>>>>>> 584cbee0
import '@sbb-esta/lyne-elements/paginator/compact-paginator.js';

@Directive({
  selector: 'sbb-compact-paginator',
})
export class SbbCompactPaginator {
  #element: ElementRef<SbbCompactPaginatorElement> = inject(ElementRef<SbbCompactPaginatorElement>);
  #ngZone: NgZone = inject(NgZone);

  @Input({ transform: numberAttribute })
  public set length(value: number) {
    this.#ngZone.runOutsideAngular(() => (this.#element.nativeElement.length = value));
  }
  public get length(): number {
    return this.#element.nativeElement.length;
  }

  @Input({ alias: 'page-size', transform: numberAttribute })
  public set pageSize(value: number) {
    this.#ngZone.runOutsideAngular(() => (this.#element.nativeElement.pageSize = value));
  }
  public get pageSize(): number {
    return this.#element.nativeElement.pageSize;
  }

  @Input({ alias: 'page-index', transform: numberAttribute })
  public set pageIndex(value: number) {
    this.#ngZone.runOutsideAngular(() => (this.#element.nativeElement.pageIndex = value));
  }
  public get pageIndex(): number {
    return this.#element.nativeElement.pageIndex;
  }

  @Input({ alias: 'pager-position' })
  public set pagerPosition(value: 'start' | 'end') {
    this.#ngZone.runOutsideAngular(() => (this.#element.nativeElement.pagerPosition = value));
  }
  public get pagerPosition(): 'start' | 'end' {
    return this.#element.nativeElement.pagerPosition;
  }

  @Input()
  public set size(value: 'm' | 's') {
    this.#ngZone.runOutsideAngular(() => (this.#element.nativeElement.size = value));
  }
  public get size(): 'm' | 's' {
    return this.#element.nativeElement.size;
  }

  @Input({ transform: booleanAttribute })
  public set negative(value: boolean) {
    this.#ngZone.runOutsideAngular(() => (this.#element.nativeElement.negative = value));
  }
  public get negative(): boolean {
    return this.#element.nativeElement.negative;
  }

  @Input({ transform: booleanAttribute })
  public set disabled(value: boolean) {
    this.#ngZone.runOutsideAngular(() => (this.#element.nativeElement.disabled = value));
  }
  public get disabled(): boolean {
    return this.#element.nativeElement.disabled;
  }

<<<<<<< HEAD
  @Output() public page: Observable<SbbPaginatorPageEventDetails> =
    fromEvent<SbbPaginatorPageEventDetails>(this.#element.nativeElement, 'page');

  readonly initialized: Observable<void> = from(this.#element.nativeElement.updateComplete).pipe(
    map(() => undefined),
  );

  /** Advances to the next page if it exists. */
  nextPage(): void {
    this.pageIndex = this.pageIndex + 1;
  }

  /** Move back to the previous page if it exists. */
  previousPage(): void {
    this.pageIndex = this.pageIndex - 1;
  }

  /** Move to the first page if not already there. */
  firstPage(): void {
    this.pageIndex = 0;
  }

  /** Move to the last page if not already there. */
  lastPage(): void {
    this.pageIndex = this.numberOfPages() - 1;
  }

  /** Move to a specific page index. */
  selectPage(index: number): void {
    this.pageIndex = index;
  }

  /** Whether there is a previous page. */
  hasPreviousPage(): boolean {
    return this.pageIndex >= 1 && this.pageSize !== 0;
  }

  /** Whether there is a next page. */
  hasNextPage(): boolean {
    const maxPageIndex = this.numberOfPages() - 1;
    return this.pageIndex < maxPageIndex && this.pageSize !== 0;
  }

  /** Calculate the number of pages */
  numberOfPages(): number {
    if (!this.pageSize) {
      return 0;
    }

    return Math.ceil(this.length / this.pageSize);
  }
=======
  // eslint-disable-next-line @angular-eslint/no-output-rename
  @Output('page') protected _page: (typeof this)['page'] = NEVER;
  public page: Observable<SbbPaginatorPageEventDetails> = fromEvent<SbbPaginatorPageEventDetails>(
    this.#element.nativeElement,
    'page',
  );
>>>>>>> 584cbee0
}<|MERGE_RESOLUTION|>--- conflicted
+++ resolved
@@ -10,11 +10,7 @@
 import { booleanAttribute } from '@sbb-esta/lyne-angular/core';
 import { SbbPaginatorPageEventDetails } from '@sbb-esta/lyne-elements/core/interfaces.js';
 import type { SbbCompactPaginatorElement } from '@sbb-esta/lyne-elements/paginator/compact-paginator.js';
-<<<<<<< HEAD
-import { from, fromEvent, map, type Observable } from 'rxjs';
-=======
-import { fromEvent, type Observable, NEVER } from 'rxjs';
->>>>>>> 584cbee0
+import { from, fromEvent, map, type Observable, NEVER } from 'rxjs';
 import '@sbb-esta/lyne-elements/paginator/compact-paginator.js';
 
 @Directive({
@@ -80,9 +76,12 @@
     return this.#element.nativeElement.disabled;
   }
 
-<<<<<<< HEAD
-  @Output() public page: Observable<SbbPaginatorPageEventDetails> =
-    fromEvent<SbbPaginatorPageEventDetails>(this.#element.nativeElement, 'page');
+   
+  @Output('page') protected _page: (typeof this)['page'] = NEVER;
+  public page: Observable<SbbPaginatorPageEventDetails> = fromEvent<SbbPaginatorPageEventDetails>(
+    this.#element.nativeElement,
+    'page',
+  );
 
   readonly initialized: Observable<void> = from(this.#element.nativeElement.updateComplete).pipe(
     map(() => undefined),
@@ -132,12 +131,4 @@
 
     return Math.ceil(this.length / this.pageSize);
   }
-=======
-  // eslint-disable-next-line @angular-eslint/no-output-rename
-  @Output('page') protected _page: (typeof this)['page'] = NEVER;
-  public page: Observable<SbbPaginatorPageEventDetails> = fromEvent<SbbPaginatorPageEventDetails>(
-    this.#element.nativeElement,
-    'page',
-  );
->>>>>>> 584cbee0
 }