import { Directive, ElementRef, forwardRef, inject, Input, NgZone, Output } from '@angular/core';
import { NG_VALUE_ACCESSOR } from '@angular/forms';
import { booleanAttribute, SbbControlValueAccessorMixin } from '@sbb-esta/lyne-angular/core';
import { FormRestoreReason, FormRestoreState } from '@sbb-esta/lyne-elements/core/mixins.js';
import type { SbbFileSelectorDropzoneElement } from '@sbb-esta/lyne-elements/file-selector/file-selector-dropzone.js';
import { fromEvent, type Observable } from 'rxjs';

import '@sbb-esta/lyne-elements/file-selector/file-selector-dropzone.js';

@Directive({
  selector: 'sbb-file-selector-dropzone',
<<<<<<< HEAD
  standalone: true,
  providers: [
    {
      provide: NG_VALUE_ACCESSOR,
      useExisting: forwardRef(() => SbbFileSelectorDropzone),
      multi: true,
    },
  ],
=======
>>>>>>> cc0370f0
})
export class SbbFileSelectorDropzone extends SbbControlValueAccessorMixin(class {}) {
  #element: ElementRef<SbbFileSelectorDropzoneElement> = inject(
    ElementRef<SbbFileSelectorDropzoneElement>,
  );
  #ngZone: NgZone = inject(NgZone);

  @Input({ alias: 'title-content' })
  public set titleContent(value: string) {
    this.#ngZone.runOutsideAngular(() => (this.#element.nativeElement.titleContent = value));
  }
  public get titleContent(): string {
    return this.#element.nativeElement.titleContent;
  }

  @Input()
  public set size(value: 's' | 'm') {
    this.#ngZone.runOutsideAngular(() => (this.#element.nativeElement.size = value));
  }
  public get size(): 's' | 'm' {
    return this.#element.nativeElement.size;
  }

  @Input({ transform: booleanAttribute })
  public set multiple(value: boolean) {
    this.#ngZone.runOutsideAngular(() => (this.#element.nativeElement.multiple = value));
  }
  public get multiple(): boolean {
    return this.#element.nativeElement.multiple;
  }

  @Input({ alias: 'multiple-mode' })
  public set multipleMode(value: 'default' | 'persistent') {
    this.#ngZone.runOutsideAngular(() => (this.#element.nativeElement.multipleMode = value));
  }
  public get multipleMode(): 'default' | 'persistent' {
    return this.#element.nativeElement.multipleMode;
  }

  @Input()
  public set accept(value: string) {
    this.#ngZone.runOutsideAngular(() => (this.#element.nativeElement.accept = value));
  }
  public get accept(): string {
    return this.#element.nativeElement.accept;
  }

  @Input({ alias: 'accessibility-label' })
  public set accessibilityLabel(value: string) {
    this.#ngZone.runOutsideAngular(() => (this.#element.nativeElement.accessibilityLabel = value));
  }
  public get accessibilityLabel(): string {
    return this.#element.nativeElement.accessibilityLabel;
  }

  @Input()
  public set value(value: string | null) {
    this.#ngZone.runOutsideAngular(() => (this.#element.nativeElement.value = value));
  }
  public get value(): string | null {
    return this.#element.nativeElement.value;
  }

  @Input()
  public set files(value: Readonly<File>[]) {
    this.#ngZone.runOutsideAngular(() => (this.#element.nativeElement.files = value));
  }
  public get files(): Readonly<File>[] {
    return this.#element.nativeElement.files;
  }

  @Input({ transform: booleanAttribute })
  public set disabled(value: boolean) {
    this.#ngZone.runOutsideAngular(() => (this.#element.nativeElement.disabled = value));
  }
  public get disabled(): boolean {
    return this.#element.nativeElement.disabled;
  }

  @Input()
  public set name(value: string) {
    this.#ngZone.runOutsideAngular(() => (this.#element.nativeElement.name = value));
  }
  public get name(): string {
    return this.#element.nativeElement.name;
  }

  @Output() public fileChanged: Observable<readonly File[]> = fromEvent<readonly File[]>(
    this.#element.nativeElement,
    'fileChanged',
  );

  // eslint-disable-next-line @angular-eslint/no-output-native
  @Output() public change: Observable<Event> = fromEvent<Event>(
    this.#element.nativeElement,
    'change',
  );

  // eslint-disable-next-line @angular-eslint/no-output-native
  @Output() public input: Observable<Event> = fromEvent<Event>(
    this.#element.nativeElement,
    'input',
  );

  public get type(): string {
    return this.#element.nativeElement.type;
  }

  public get form(): HTMLFormElement | null {
    return this.#element.nativeElement.form;
  }

  public formResetCallback(): void {
    return this.#element.nativeElement.formResetCallback();
  }

  public formStateRestoreCallback(
    state: FormRestoreState | null,
    _reason: FormRestoreReason,
  ): void {
    return this.#element.nativeElement.formStateRestoreCallback(state, _reason);
  }

  @HostListener('blur')
  onBlur() {
    this.onTouchedFn();
  }

  @HostListener('change')
  onChange() {
    this.onChangeFn(this.files);
  }

  override setDisabledState(isDisabled: boolean): void {
    this.disabled = isDisabled;
  }

  override writeValue(value: string | null): void {
    this.value = value;
  }
}<|MERGE_RESOLUTION|>--- conflicted
+++ resolved
@@ -9,8 +9,6 @@
 
 @Directive({
   selector: 'sbb-file-selector-dropzone',
-<<<<<<< HEAD
-  standalone: true,
   providers: [
     {
       provide: NG_VALUE_ACCESSOR,
@@ -18,8 +16,6 @@
       multi: true,
     },
   ],
-=======
->>>>>>> cc0370f0
 })
 export class SbbFileSelectorDropzone extends SbbControlValueAccessorMixin(class {}) {
   #element: ElementRef<SbbFileSelectorDropzoneElement> = inject(
