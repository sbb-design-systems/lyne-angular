<<<<<<< HEAD
/* eslint-disable @angular-eslint/directive-selector */
import {
  Directive,
  ElementRef,
  forwardRef,
  HostListener,
  inject,
  Input,
  NgZone,
  Output,
} from '@angular/core';
import { NG_VALUE_ACCESSOR } from '@angular/forms';
import { booleanAttribute, SbbControlValueAccessorMixin } from '@sbb-esta/lyne-angular/core';
=======
import { Directive, ElementRef, inject, Input, NgZone, Output } from '@angular/core';
import { booleanAttribute } from '@sbb-esta/lyne-angular/core';
>>>>>>> bfa0ffc2
import { FormRestoreReason, FormRestoreState } from '@sbb-esta/lyne-elements/core/mixins.js';
import type { SbbFileSelectorElement } from '@sbb-esta/lyne-elements/file-selector/file-selector.js';
import { fromEvent, type Observable } from 'rxjs';
import '@sbb-esta/lyne-elements/file-selector/file-selector.js';

@Directive({
  selector: 'sbb-file-selector',
  standalone: true,
  providers: [
    {
      provide: NG_VALUE_ACCESSOR,
      useExisting: forwardRef(() => SbbFileSelectorDirective),
      multi: true,
    },
  ],
})
<<<<<<< HEAD
export class SbbFileSelectorDirective extends SbbControlValueAccessorMixin(class {}) {
=======
export class SbbFileSelector {
>>>>>>> bfa0ffc2
  #element: ElementRef<SbbFileSelectorElement> = inject(ElementRef<SbbFileSelectorElement>);
  #ngZone: NgZone = inject(NgZone);

  @Input()
  public set size(value: 's' | 'm') {
    this.#ngZone.runOutsideAngular(() => (this.#element.nativeElement.size = value));
  }
  public get size(): 's' | 'm' {
    return this.#element.nativeElement.size;
  }

  @Input({ transform: booleanAttribute })
  public set multiple(value: boolean) {
    this.#ngZone.runOutsideAngular(() => (this.#element.nativeElement.multiple = value));
  }
  public get multiple(): boolean {
    return this.#element.nativeElement.multiple;
  }

  @Input({ alias: 'multiple-mode' })
  public set multipleMode(value: 'default' | 'persistent') {
    this.#ngZone.runOutsideAngular(() => (this.#element.nativeElement.multipleMode = value));
  }
  public get multipleMode(): 'default' | 'persistent' {
    return this.#element.nativeElement.multipleMode;
  }

  @Input()
  public set accept(value: string) {
    this.#ngZone.runOutsideAngular(() => (this.#element.nativeElement.accept = value));
  }
  public get accept(): string {
    return this.#element.nativeElement.accept;
  }

  @Input({ alias: 'accessibility-label' })
  public set accessibilityLabel(value: string) {
    this.#ngZone.runOutsideAngular(() => (this.#element.nativeElement.accessibilityLabel = value));
  }
  public get accessibilityLabel(): string {
    return this.#element.nativeElement.accessibilityLabel;
  }

  @Input()
  public set value(value: string | null) {
    this.#ngZone.runOutsideAngular(() => (this.#element.nativeElement.value = value));
  }
  public get value(): string | null {
    return this.#element.nativeElement.value;
  }

  @Input()
  public set files(value: Readonly<File>[]) {
    this.#ngZone.runOutsideAngular(() => (this.#element.nativeElement.files = value));
  }
  public get files(): Readonly<File>[] {
    return this.#element.nativeElement.files;
  }

  @Input({ transform: booleanAttribute })
  public set disabled(value: boolean) {
    this.#ngZone.runOutsideAngular(() => (this.#element.nativeElement.disabled = value));
  }
  public get disabled(): boolean {
    return this.#element.nativeElement.disabled;
  }

  @Input()
  public set name(value: string) {
    this.#ngZone.runOutsideAngular(() => (this.#element.nativeElement.name = value));
  }
  public get name(): string {
    return this.#element.nativeElement.name;
  }

  @Output() public fileChanged: Observable<readonly File[]> = fromEvent<readonly File[]>(
    this.#element.nativeElement,
    'fileChanged',
  );

  // eslint-disable-next-line @angular-eslint/no-output-native
  @Output() public change: Observable<Event> = fromEvent<Event>(
    this.#element.nativeElement,
    'change',
  );

  // eslint-disable-next-line @angular-eslint/no-output-native
  @Output() public input: Observable<Event> = fromEvent<Event>(
    this.#element.nativeElement,
    'input',
  );

  public get type(): string {
    return this.#element.nativeElement.type;
  }

  public get form(): HTMLFormElement | null {
    return this.#element.nativeElement.form;
  }

  public formResetCallback(): void {
    return this.#element.nativeElement.formResetCallback();
  }

  public formStateRestoreCallback(
    state: FormRestoreState | null,
    _reason: FormRestoreReason,
  ): void {
    return this.#element.nativeElement.formStateRestoreCallback(state, _reason);
  }

  @HostListener('blur')
  onBlur() {
    this.onTouchedFn();
  }

  @HostListener('change')
  onChange() {
    this.onChangeFn(this.files);
  }

  override setDisabledState(isDisabled: boolean): void {
    this.disabled = isDisabled;
  }

  override writeValue(value: string | null): void {
    this.value = value;
  }
}<|MERGE_RESOLUTION|>--- conflicted
+++ resolved
@@ -1,24 +1,10 @@
-<<<<<<< HEAD
-/* eslint-disable @angular-eslint/directive-selector */
-import {
-  Directive,
-  ElementRef,
-  forwardRef,
-  HostListener,
-  inject,
-  Input,
-  NgZone,
-  Output,
-} from '@angular/core';
+import { Directive, ElementRef, forwardRef, inject, Input, NgZone, Output } from '@angular/core';
 import { NG_VALUE_ACCESSOR } from '@angular/forms';
 import { booleanAttribute, SbbControlValueAccessorMixin } from '@sbb-esta/lyne-angular/core';
-=======
-import { Directive, ElementRef, inject, Input, NgZone, Output } from '@angular/core';
-import { booleanAttribute } from '@sbb-esta/lyne-angular/core';
->>>>>>> bfa0ffc2
 import { FormRestoreReason, FormRestoreState } from '@sbb-esta/lyne-elements/core/mixins.js';
 import type { SbbFileSelectorElement } from '@sbb-esta/lyne-elements/file-selector/file-selector.js';
 import { fromEvent, type Observable } from 'rxjs';
+
 import '@sbb-esta/lyne-elements/file-selector/file-selector.js';
 
 @Directive({
@@ -27,16 +13,12 @@
   providers: [
     {
       provide: NG_VALUE_ACCESSOR,
-      useExisting: forwardRef(() => SbbFileSelectorDirective),
+      useExisting: forwardRef(() => SbbFileSelector),
       multi: true,
     },
   ],
 })
-<<<<<<< HEAD
-export class SbbFileSelectorDirective extends SbbControlValueAccessorMixin(class {}) {
-=======
-export class SbbFileSelector {
->>>>>>> bfa0ffc2
+export class SbbFileSelector extends SbbControlValueAccessorMixin(class {}) {
   #element: ElementRef<SbbFileSelectorElement> = inject(ElementRef<SbbFileSelectorElement>);
   #ngZone: NgZone = inject(NgZone);
 
