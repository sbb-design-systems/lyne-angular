--- conflicted
+++ resolved
@@ -214,10 +214,12 @@
     return this.#element.nativeElement.setCustomValidity(message);
   }
 
-<<<<<<< HEAD
   protected _inputOutput: OutputRef<InputEvent> = outputFromObservable<InputEvent>(NEVER, {
     alias: 'input',
   });
+  /**
+   * The input event fires when the value has been changed as a direct result of a user action.
+   */
   public inputOutput: OutputRef<InputEvent> = internalOutputFromObservable(
     fromEvent<InputEvent>(this.#element.nativeElement, 'input'),
   );
@@ -225,35 +227,19 @@
   protected _changeOutput: OutputRef<Event> = outputFromObservable<Event>(NEVER, {
     alias: 'change',
   });
+  /**
+   * The change event is fired when the user modifies the element's value.
+   * Unlike the input event, the change event is not necessarily fired
+   * for each alteration to an element's value.
+   */
   public changeOutput: OutputRef<Event> = internalOutputFromObservable(
     fromEvent<Event>(this.#element.nativeElement, 'change'),
   );
 
+  /**
+   * An event which is emitted each time the file list changes.
+   */
   public fileChangedOutput: OutputRef<CustomEvent<Readonly<File>[]>> = outputFromObservable(
-=======
-  protected _inputOutput = outputFromObservable<InputEvent>(NEVER, { alias: 'input' });
-  /**
-   * The input event fires when the value has been changed as a direct result of a user action.
-   */
-  public inputOutput = internalOutputFromObservable(
-    fromEvent<InputEvent>(this.#element.nativeElement, 'input'),
-  );
-
-  protected _changeOutput = outputFromObservable<Event>(NEVER, { alias: 'change' });
-  /**
-   * The change event is fired when the user modifies the element's value.
-   * Unlike the input event, the change event is not necessarily fired
-   * for each alteration to an element's value.
-   */
-  public changeOutput = internalOutputFromObservable(
-    fromEvent<Event>(this.#element.nativeElement, 'change'),
-  );
-
-  /**
-   * An event which is emitted each time the file list changes.
-   */
-  public fileChangedOutput = outputFromObservable(
->>>>>>> a09630d9
     fromEvent<CustomEvent<Readonly<File>[]>>(this.#element.nativeElement, 'filechanged'),
     { alias: 'fileChanged' },
   );
