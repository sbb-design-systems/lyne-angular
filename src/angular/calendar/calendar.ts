import { Directive, ElementRef, inject, Input, NgZone, type OutputRef } from '@angular/core';
import { outputFromObservable } from '@angular/core/rxjs-interop';
import { booleanAttribute } from '@sbb-esta/lyne-angular/core';
import type { CalendarView, SbbCalendarElement } from '@sbb-esta/lyne-elements/calendar.js';
import { fromEvent } from 'rxjs';

import '@sbb-esta/lyne-elements/calendar.js';

/**
 * It displays a calendar which allows choosing a date.
 */
@Directive({
  selector: 'sbb-calendar',
  exportAs: 'sbbCalendar',
})
export class SbbCalendar<T = Date> {
  #element: ElementRef<SbbCalendarElement<T>> = inject(ElementRef<SbbCalendarElement<T>>);
  #ngZone: NgZone = inject(NgZone);

  /**
   * If set to true, two months are displayed
   */
  @Input({ transform: booleanAttribute })
  public set wide(value: boolean) {
    this.#ngZone.runOutsideAngular(() => (this.#element.nativeElement.wide = value));
  }
  public get wide(): boolean {
    return this.#element.nativeElement.wide;
  }

  /**
   * The initial view of the calendar which should be displayed on opening.
   */
  @Input()
  public set view(value: CalendarView) {
    this.#ngZone.runOutsideAngular(() => (this.#element.nativeElement.view = value));
  }
  public get view(): CalendarView {
    return this.#element.nativeElement.view;
  }

  /**
   * The minimum valid date. Accepts a date object or null.
   * Accepts an ISO8601 formatted string (e.g. 2024-12-24) as attribute.
   */
  @Input()
  public set min(value: T | null) {
    this.#ngZone.runOutsideAngular(() => (this.#element.nativeElement.min = value));
  }
  public get min(): T | null {
    return this.#element.nativeElement.min;
  }

  /**
   * The maximum valid date. Accepts a date object or null.
   * Accepts an ISO8601 formatted string (e.g. 2024-12-24) as attribute.
   */
  @Input()
  public set max(value: T | null) {
    this.#ngZone.runOutsideAngular(() => (this.#element.nativeElement.max = value));
  }
  public get max(): T | null {
    return this.#element.nativeElement.max;
  }

  /**
   * The selected date: accepts a date object, or, if `multiple`, an array of dates.
   */
  @Input()
  public set selected(value: T | T[] | null) {
    this.#ngZone.runOutsideAngular(() => (this.#element.nativeElement.selected = value));
  }
  public get selected(): T | T[] | null {
    return this.#element.nativeElement.selected;
  }

  /**
   * A function used to filter out dates.
   */
  @Input()
  public set dateFilter(value: ((date: T | null) => boolean) | null) {
    this.#ngZone.runOutsideAngular(() => (this.#element.nativeElement.dateFilter = value));
  }
  public get dateFilter(): ((date: T | null) => boolean) | null {
    return this.#element.nativeElement.dateFilter;
  }

  /**
   * The orientation of days in the calendar.
   */
  @Input()
  public set orientation(value: 'horizontal' | 'vertical') {
    this.#ngZone.runOutsideAngular(() => (this.#element.nativeElement.orientation = value));
  }
  public get orientation(): 'horizontal' | 'vertical' {
    return this.#element.nativeElement.orientation;
  }

  /**
   * Whether the calendar allows for multiple date selection.
   */
  @Input({ transform: booleanAttribute })
  public set multiple(value: boolean) {
    this.#ngZone.runOutsideAngular(() => (this.#element.nativeElement.multiple = value));
  }
  public get multiple(): boolean {
    return this.#element.nativeElement.multiple;
  }

  /**
   * Whether it has to display the week numbers in addition to week days.
   */
  @Input({ transform: booleanAttribute })
  public set weekNumbers(value: boolean) {
    this.#ngZone.runOutsideAngular(() => (this.#element.nativeElement.weekNumbers = value));
  }
  public get weekNumbers(): boolean {
    return this.#element.nativeElement.weekNumbers;
  }

  /**
   * Resets the active month according to the new state of the calendar.
   */
  public resetPosition(): void {
    return this.#element.nativeElement.resetPosition();
  }

<<<<<<< HEAD
  public dateSelectedOutput: OutputRef<CustomEvent<T[] | T>> = outputFromObservable(
=======
  /**
   * Event emitted on date selection.
   */
  public dateSelectedOutput = outputFromObservable(
>>>>>>> a09630d9
    fromEvent<CustomEvent<T | T[]>>(this.#element.nativeElement, 'dateselected'),
    { alias: 'dateSelected' },
  );
}<|MERGE_RESOLUTION|>--- conflicted
+++ resolved
@@ -125,14 +125,10 @@
     return this.#element.nativeElement.resetPosition();
   }
 
-<<<<<<< HEAD
-  public dateSelectedOutput: OutputRef<CustomEvent<T[] | T>> = outputFromObservable(
-=======
   /**
    * Event emitted on date selection.
    */
-  public dateSelectedOutput = outputFromObservable(
->>>>>>> a09630d9
+  public dateSelectedOutput: OutputRef<CustomEvent<T[] | T>> = outputFromObservable(
     fromEvent<CustomEvent<T | T[]>>(this.#element.nativeElement, 'dateselected'),
     { alias: 'dateSelected' },
   );
