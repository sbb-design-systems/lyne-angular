import { Directive, ElementRef, inject, Input, NgZone, type OutputRef } from '@angular/core';
import { outputFromObservable } from '@angular/core/rxjs-interop';
import { booleanAttribute, internalOutputFromObservable } from '@sbb-esta/lyne-angular/core';
import type { CalendarView } from '@sbb-esta/lyne-elements/calendar.js';
import type { SbbDateInputElement } from '@sbb-esta/lyne-elements/date-input.js';
import type { SbbDatepickerElement } from '@sbb-esta/lyne-elements/datepicker/datepicker.js';
import { fromEvent, NEVER } from 'rxjs';

import '@sbb-esta/lyne-elements/datepicker/datepicker.js';

/**
 * A datepicker component that allows users to select a date from a calendar view.
 */
@Directive({
  selector: 'sbb-datepicker',
  exportAs: 'sbbDatepicker',
})
export class SbbDatepicker<T = Date> {
  #element: ElementRef<SbbDatepickerElement<T>> = inject(ElementRef<SbbDatepickerElement<T>>);
  #ngZone: NgZone = inject(NgZone);

  /**
   * If set to true, two months are displayed.
   */
  @Input({ transform: booleanAttribute })
  public set wide(value: boolean) {
    this.#ngZone.runOutsideAngular(() => (this.#element.nativeElement.wide = value));
  }
  public get wide(): boolean {
    return this.#element.nativeElement.wide;
  }

  /**
   * Reference to the sbb-date-input instance or the native input connected to the datepicker.
   *
   * For attribute usage, provide an id reference.
   */
  @Input()
  public set input(value: string | SbbDateInputElement<T> | null) {
    this.#ngZone.runOutsideAngular(
      () => (this.#element.nativeElement.input = value as SbbDateInputElement<T> | null),
    );
  }
  public get input(): SbbDateInputElement<T> | null {
    return this.#element.nativeElement.input;
  }

  /**
   * The initial view of calendar which should be displayed on opening.
   */
  @Input()
  public set view(value: CalendarView) {
    this.#ngZone.runOutsideAngular(() => (this.#element.nativeElement.view = value));
  }
  public get view(): CalendarView {
    return this.#element.nativeElement.view;
  }

  /**
   * The element that will trigger the popover overlay.
   *
   * For attribute usage, provide an id reference.
   */
  @Input()
  public set trigger(value: string | HTMLElement | null) {
    this.#ngZone.runOutsideAngular(
      () => (this.#element.nativeElement.trigger = value as HTMLElement | null),
    );
  }
  public get trigger(): HTMLElement | null {
    return this.#element.nativeElement.trigger;
  }

  /**
   * Whether the element is open.
   */
  public get isOpen(): boolean {
    return this.#element.nativeElement.isOpen;
  }

  /**
   * Opens the popover on trigger click.
   */
  public open(): void {
    return this.#element.nativeElement.open();
  }

  /**
   * Closes the popover.
   */
  public close(target: HTMLElement): void {
    return this.#element.nativeElement.close(target);
  }

<<<<<<< HEAD
  public dateSelectedOutput: OutputRef<CustomEvent<T>> = outputFromObservable(
=======
  /**
   * Event emitted on date selection.
   */
  public dateSelectedOutput = outputFromObservable(
>>>>>>> a09630d9
    fromEvent<CustomEvent<T>>(this.#element.nativeElement, 'dateselected'),
    { alias: 'dateSelected' },
  );

<<<<<<< HEAD
  public beforeCloseOutput: OutputRef<CustomEvent<{ closeTarget: HTMLElement | null }>> =
    outputFromObservable(
      fromEvent<CustomEvent<{ closeTarget: HTMLElement | null }>>(
        this.#element.nativeElement,
        'beforeclose',
      ),
      { alias: 'beforeClose' },
    );

  protected _closeOutput: OutputRef<CustomEvent<{ closeTarget: HTMLElement | null }>> =
    outputFromObservable<CustomEvent<{ closeTarget: HTMLElement | null }>>(NEVER, {
      alias: 'close',
    });
  public closeOutput: OutputRef<CustomEvent<{ closeTarget: HTMLElement | null }>> =
    internalOutputFromObservable(
      fromEvent<CustomEvent<{ closeTarget: HTMLElement | null }>>(
        this.#element.nativeElement,
        'close',
      ),
    );

  public beforeOpenOutput: OutputRef<Event> = outputFromObservable(
=======
  /**
   * Emits whenever the component begins the closing transition. Can be canceled.
   */
  public beforeCloseOutput = outputFromObservable(
    fromEvent<CustomEvent<{ closeTarget: HTMLElement | null }>>(
      this.#element.nativeElement,
      'beforeclose',
    ),
    { alias: 'beforeClose' },
  );

  protected _closeOutput = outputFromObservable<CustomEvent<{ closeTarget: HTMLElement | null }>>(
    NEVER,
    { alias: 'close' },
  );
  /**
   * Emits whenever the component is closed.
   */
  public closeOutput = internalOutputFromObservable(
    fromEvent<CustomEvent<{ closeTarget: HTMLElement | null }>>(
      this.#element.nativeElement,
      'close',
    ),
  );

  /**
   * Emits whenever the component starts the opening transition. Can be canceled.
   */
  public beforeOpenOutput = outputFromObservable(
>>>>>>> a09630d9
    fromEvent<Event>(this.#element.nativeElement, 'beforeopen'),
    { alias: 'beforeOpen' },
  );

<<<<<<< HEAD
  protected _openOutput: OutputRef<Event> = outputFromObservable<Event>(NEVER, { alias: 'open' });
  public openOutput: OutputRef<Event> = internalOutputFromObservable(
=======
  protected _openOutput = outputFromObservable<Event>(NEVER, { alias: 'open' });
  /**
   * Emits whenever the component is opened.
   */
  public openOutput = internalOutputFromObservable(
>>>>>>> a09630d9
    fromEvent<Event>(this.#element.nativeElement, 'open'),
  );

  /**
   * The method which is called on escape key press. Defaults to calling close()
   */
  public escapeStrategy(): void {
    return this.#element.nativeElement.escapeStrategy();
  }
}<|MERGE_RESOLUTION|>--- conflicted
+++ resolved
@@ -92,19 +92,17 @@
     return this.#element.nativeElement.close(target);
   }
 
-<<<<<<< HEAD
-  public dateSelectedOutput: OutputRef<CustomEvent<T>> = outputFromObservable(
-=======
   /**
    * Event emitted on date selection.
    */
-  public dateSelectedOutput = outputFromObservable(
->>>>>>> a09630d9
+  public dateSelectedOutput: OutputRef<CustomEvent<T>> = outputFromObservable(
     fromEvent<CustomEvent<T>>(this.#element.nativeElement, 'dateselected'),
     { alias: 'dateSelected' },
   );
 
-<<<<<<< HEAD
+  /**
+   * Emits whenever the component begins the closing transition. Can be canceled.
+   */
   public beforeCloseOutput: OutputRef<CustomEvent<{ closeTarget: HTMLElement | null }>> =
     outputFromObservable(
       fromEvent<CustomEvent<{ closeTarget: HTMLElement | null }>>(
@@ -118,6 +116,9 @@
     outputFromObservable<CustomEvent<{ closeTarget: HTMLElement | null }>>(NEVER, {
       alias: 'close',
     });
+  /**
+   * Emits whenever the component is closed.
+   */
   public closeOutput: OutputRef<CustomEvent<{ closeTarget: HTMLElement | null }>> =
     internalOutputFromObservable(
       fromEvent<CustomEvent<{ closeTarget: HTMLElement | null }>>(
@@ -126,52 +127,19 @@
       ),
     );
 
-  public beforeOpenOutput: OutputRef<Event> = outputFromObservable(
-=======
-  /**
-   * Emits whenever the component begins the closing transition. Can be canceled.
-   */
-  public beforeCloseOutput = outputFromObservable(
-    fromEvent<CustomEvent<{ closeTarget: HTMLElement | null }>>(
-      this.#element.nativeElement,
-      'beforeclose',
-    ),
-    { alias: 'beforeClose' },
-  );
-
-  protected _closeOutput = outputFromObservable<CustomEvent<{ closeTarget: HTMLElement | null }>>(
-    NEVER,
-    { alias: 'close' },
-  );
-  /**
-   * Emits whenever the component is closed.
-   */
-  public closeOutput = internalOutputFromObservable(
-    fromEvent<CustomEvent<{ closeTarget: HTMLElement | null }>>(
-      this.#element.nativeElement,
-      'close',
-    ),
-  );
-
   /**
    * Emits whenever the component starts the opening transition. Can be canceled.
    */
-  public beforeOpenOutput = outputFromObservable(
->>>>>>> a09630d9
+  public beforeOpenOutput: OutputRef<Event> = outputFromObservable(
     fromEvent<Event>(this.#element.nativeElement, 'beforeopen'),
     { alias: 'beforeOpen' },
   );
 
-<<<<<<< HEAD
   protected _openOutput: OutputRef<Event> = outputFromObservable<Event>(NEVER, { alias: 'open' });
-  public openOutput: OutputRef<Event> = internalOutputFromObservable(
-=======
-  protected _openOutput = outputFromObservable<Event>(NEVER, { alias: 'open' });
   /**
    * Emits whenever the component is opened.
    */
-  public openOutput = internalOutputFromObservable(
->>>>>>> a09630d9
+  public openOutput: OutputRef<Event> = internalOutputFromObservable(
     fromEvent<Event>(this.#element.nativeElement, 'open'),
   );
 
