--- conflicted
+++ resolved
@@ -1,25 +1,11 @@
-<<<<<<< HEAD
-/* eslint-disable @angular-eslint/directive-selector */
-import {
-  Directive,
-  ElementRef,
-  Input,
-  NgZone,
-  Output,
-  inject,
-  forwardRef,
-  HostListener,
-} from '@angular/core';
+import { Directive, ElementRef, forwardRef, inject, Input, NgZone, Output } from '@angular/core';
 import { NG_VALUE_ACCESSOR } from '@angular/forms';
 import { booleanAttribute, SbbControlValueAccessorMixin } from '@sbb-esta/lyne-angular/core';
-=======
-import { Directive, ElementRef, inject, Input, NgZone, Output } from '@angular/core';
-import { booleanAttribute } from '@sbb-esta/lyne-angular/core';
->>>>>>> bfa0ffc2
 import { SbbCheckboxGroupElement } from '@sbb-esta/lyne-elements/checkbox/checkbox-group.js';
 import type { SbbCheckboxPanelElement } from '@sbb-esta/lyne-elements/checkbox/checkbox-panel.js';
 import { SbbPanelSize } from '@sbb-esta/lyne-elements/core/mixins.js';
 import { fromEvent, type Observable } from 'rxjs';
+
 import '@sbb-esta/lyne-elements/checkbox/checkbox-panel.js';
 
 @Directive({
@@ -28,16 +14,12 @@
   providers: [
     {
       provide: NG_VALUE_ACCESSOR,
-      useExisting: forwardRef(() => SbbCheckboxPanelDirective),
+      useExisting: forwardRef(() => SbbCheckboxPanel),
       multi: true,
     },
   ],
 })
-<<<<<<< HEAD
-export class SbbCheckboxPanelDirective extends SbbControlValueAccessorMixin(class {}) {
-=======
-export class SbbCheckboxPanel {
->>>>>>> bfa0ffc2
+export class SbbCheckboxPanel extends SbbControlValueAccessorMixin(class {}) {
   #element: ElementRef<SbbCheckboxPanelElement> = inject(ElementRef<SbbCheckboxPanelElement>);
   #ngZone: NgZone = inject(NgZone);
 
