--- conflicted
+++ resolved
@@ -10,8 +10,6 @@
 
 @Directive({
   selector: 'sbb-checkbox-panel',
-<<<<<<< HEAD
-  standalone: true,
   providers: [
     {
       provide: NG_VALUE_ACCESSOR,
@@ -19,8 +17,6 @@
       multi: true,
     },
   ],
-=======
->>>>>>> cc0370f0
 })
 export class SbbCheckboxPanel extends SbbControlValueAccessorMixin(class {}) {
   #element: ElementRef<SbbCheckboxPanelElement> = inject(ElementRef<SbbCheckboxPanelElement>);
