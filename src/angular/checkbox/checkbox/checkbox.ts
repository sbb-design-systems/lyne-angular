--- conflicted
+++ resolved
@@ -1,26 +1,12 @@
-<<<<<<< HEAD
-/* eslint-disable @angular-eslint/directive-selector */
-import {
-  Directive,
-  ElementRef,
-  Input,
-  NgZone,
-  Output,
-  inject,
-  forwardRef,
-  HostListener,
-} from '@angular/core';
+import { Directive, ElementRef, forwardRef, inject, Input, NgZone, Output } from '@angular/core';
 import { NG_VALUE_ACCESSOR } from '@angular/forms';
 import { booleanAttribute, SbbControlValueAccessorMixin } from '@sbb-esta/lyne-angular/core';
-=======
-import { Directive, ElementRef, inject, Input, NgZone, Output } from '@angular/core';
-import { booleanAttribute } from '@sbb-esta/lyne-angular/core';
->>>>>>> bfa0ffc2
 import { SbbCheckboxGroupElement } from '@sbb-esta/lyne-elements/checkbox/checkbox-group.js';
 import type { SbbCheckboxElement } from '@sbb-esta/lyne-elements/checkbox/checkbox.js';
 import { SbbCheckboxSize } from '@sbb-esta/lyne-elements/checkbox.js';
 import { SbbIconPlacement } from '@sbb-esta/lyne-elements/core/interfaces.js';
 import { fromEvent, type Observable } from 'rxjs';
+
 import '@sbb-esta/lyne-elements/checkbox/checkbox.js';
 
 @Directive({
@@ -29,16 +15,12 @@
   providers: [
     {
       provide: NG_VALUE_ACCESSOR,
-      useExisting: forwardRef(() => SbbCheckboxDirective),
+      useExisting: forwardRef(() => SbbCheckbox),
       multi: true,
     },
   ],
 })
-<<<<<<< HEAD
-export class SbbCheckboxDirective extends SbbControlValueAccessorMixin(class {}) {
-=======
-export class SbbCheckbox {
->>>>>>> bfa0ffc2
+export class SbbCheckbox extends SbbControlValueAccessorMixin(class {}) {
   #element: ElementRef<SbbCheckboxElement> = inject(ElementRef<SbbCheckboxElement>);
   #ngZone: NgZone = inject(NgZone);
 
