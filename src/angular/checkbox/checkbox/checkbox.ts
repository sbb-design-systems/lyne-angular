import { Directive, ElementRef, forwardRef, inject, Input, NgZone, Output } from '@angular/core';
import { NG_VALUE_ACCESSOR } from '@angular/forms';
import { booleanAttribute, SbbControlValueAccessorMixin } from '@sbb-esta/lyne-angular/core';
import { SbbCheckboxGroupElement } from '@sbb-esta/lyne-elements/checkbox/checkbox-group.js';
import type { SbbCheckboxElement } from '@sbb-esta/lyne-elements/checkbox/checkbox.js';
import { SbbCheckboxSize } from '@sbb-esta/lyne-elements/checkbox.js';
import { SbbIconPlacement } from '@sbb-esta/lyne-elements/core/interfaces.js';
import { fromEvent, type Observable } from 'rxjs';

import '@sbb-esta/lyne-elements/checkbox/checkbox.js';

@Directive({
  selector: 'sbb-checkbox',
<<<<<<< HEAD
  standalone: true,
  providers: [
    {
      provide: NG_VALUE_ACCESSOR,
      useExisting: forwardRef(() => SbbCheckbox),
      multi: true,
    },
  ],
=======
>>>>>>> cc0370f0
})
export class SbbCheckbox extends SbbControlValueAccessorMixin(class {}) {
  #element: ElementRef<SbbCheckboxElement> = inject(ElementRef<SbbCheckboxElement>);
  #ngZone: NgZone = inject(NgZone);

  @Input()
  public set size(value: SbbCheckboxSize) {
    this.#ngZone.runOutsideAngular(() => (this.#element.nativeElement.size = value));
  }
  public get size(): SbbCheckboxSize {
    return this.#element.nativeElement.size;
  }

  @Input({ alias: 'icon-placement' })
  public set iconPlacement(value: SbbIconPlacement) {
    this.#ngZone.runOutsideAngular(() => (this.#element.nativeElement.iconPlacement = value));
  }
  public get iconPlacement(): SbbIconPlacement {
    return this.#element.nativeElement.iconPlacement;
  }

  @Input({ transform: booleanAttribute })
  public set indeterminate(value: boolean) {
    this.#ngZone.runOutsideAngular(() => (this.#element.nativeElement.indeterminate = value));
  }
  public get indeterminate(): boolean {
    return this.#element.nativeElement.indeterminate;
  }

  @Input({ transform: booleanAttribute })
  public set checked(value: boolean) {
    this.#ngZone.runOutsideAngular(() => (this.#element.nativeElement.checked = value));
  }
  public get checked(): boolean {
    return this.#element.nativeElement.checked;
  }

  @Input({ transform: booleanAttribute })
  public set disabled(value: boolean) {
    this.#ngZone.runOutsideAngular(() => (this.#element.nativeElement.disabled = value));
  }
  public get disabled(): boolean {
    return this.#element.nativeElement.disabled;
  }

  @Input({ transform: booleanAttribute })
  public set required(value: boolean) {
    this.#ngZone.runOutsideAngular(() => (this.#element.nativeElement.required = value));
  }
  public get required(): boolean {
    return this.#element.nativeElement.required;
  }

  @Input()
  public set name(value: string) {
    this.#ngZone.runOutsideAngular(() => (this.#element.nativeElement.name = value));
  }
  public get name(): string {
    return this.#element.nativeElement.name;
  }

  @Input()
  public set value(value: string | null) {
    this.#ngZone.runOutsideAngular(() => (this.#element.nativeElement.value = value));
  }
  public get value(): string | null {
    return this.#element.nativeElement.value;
  }

  @Input({ alias: 'icon-name' })
  public set iconName(value: string) {
    this.#ngZone.runOutsideAngular(() => (this.#element.nativeElement.iconName = value));
  }
  public get iconName(): string {
    return this.#element.nativeElement.iconName;
  }

  // eslint-disable-next-line @angular-eslint/no-output-native
  @Output() public change: Observable<Event> = fromEvent<Event>(
    this.#element.nativeElement,
    'change',
  );

  // eslint-disable-next-line @angular-eslint/no-output-native
  @Output() public input: Observable<InputEvent> = fromEvent<InputEvent>(
    this.#element.nativeElement,
    'input',
  );

  public get group(): SbbCheckboxGroupElement | null {
    return this.#element.nativeElement.group;
  }

  public get type(): string {
    return this.#element.nativeElement.type;
  }

  public get form(): HTMLFormElement | null {
    return this.#element.nativeElement.form;
  }

  @HostListener('blur')
  onBlur() {
    this.onTouchedFn();
  }

  @HostListener('change')
  onChange() {
    this.onChangeFn(this.checked);
  }

  override setDisabledState(isDisabled: boolean): void {
    this.disabled = isDisabled;
  }

  override writeValue(value: string | null): void {
    this.value = value;
  }
}<|MERGE_RESOLUTION|>--- conflicted
+++ resolved
@@ -11,8 +11,6 @@
 
 @Directive({
   selector: 'sbb-checkbox',
-<<<<<<< HEAD
-  standalone: true,
   providers: [
     {
       provide: NG_VALUE_ACCESSOR,
@@ -20,8 +18,6 @@
       multi: true,
     },
   ],
-=======
->>>>>>> cc0370f0
 })
 export class SbbCheckbox extends SbbControlValueAccessorMixin(class {}) {
   #element: ElementRef<SbbCheckboxElement> = inject(ElementRef<SbbCheckboxElement>);
