<<<<<<< HEAD
/* eslint-disable @angular-eslint/directive-selector */
import {
  Directive,
  ElementRef,
  forwardRef,
  HostListener,
  inject,
  Input,
  NgZone,
  Output,
} from '@angular/core';
import { NG_VALUE_ACCESSOR } from '@angular/forms';
import { booleanAttribute, SbbControlValueAccessorMixin } from '@sbb-esta/lyne-angular/core';
=======
import { Directive, ElementRef, inject, Input, NgZone, Output } from '@angular/core';
import { booleanAttribute } from '@sbb-esta/lyne-angular/core';
>>>>>>> bfa0ffc2
import type { SbbSliderElement } from '@sbb-esta/lyne-elements/slider.js';
import { fromEvent, type Observable } from 'rxjs';
import '@sbb-esta/lyne-elements/slider.js';

@Directive({
  selector: 'sbb-slider',
  standalone: true,
  providers: [
    {
      provide: NG_VALUE_ACCESSOR,
      useExisting: forwardRef(() => SbbSliderDirective),
      multi: true,
    },
  ],
})
<<<<<<< HEAD
export class SbbSliderDirective extends SbbControlValueAccessorMixin(class {}) {
=======
export class SbbSlider {
>>>>>>> bfa0ffc2
  #element: ElementRef<SbbSliderElement> = inject(ElementRef<SbbSliderElement>);
  #ngZone: NgZone = inject(NgZone);

  @Input()
  public set value(value: string | null) {
    this.#ngZone.runOutsideAngular(() => (this.#element.nativeElement.value = value));
  }
  public get value(): string | null {
    return this.#element.nativeElement.value;
  }

  @Input({ alias: 'value-as-number' })
  public set valueAsNumber(value: number | null) {
    this.#ngZone.runOutsideAngular(() => (this.#element.nativeElement.valueAsNumber = value));
  }
  public get valueAsNumber(): number | null {
    return this.#element.nativeElement.valueAsNumber;
  }

  @Input()
  public set min(value: string) {
    this.#ngZone.runOutsideAngular(() => (this.#element.nativeElement.min = value));
  }
  public get min(): string {
    return this.#element.nativeElement.min;
  }

  @Input()
  public set max(value: string) {
    this.#ngZone.runOutsideAngular(() => (this.#element.nativeElement.max = value));
  }
  public get max(): string {
    return this.#element.nativeElement.max;
  }

  @Input({ transform: booleanAttribute })
  public set readonly(value: boolean) {
    this.#ngZone.runOutsideAngular(() => (this.#element.nativeElement.readonly = value));
  }
  public get readonly(): boolean {
    return this.#element.nativeElement.readonly;
  }

  @Input({ alias: 'start-icon' })
  public set startIcon(value: string) {
    this.#ngZone.runOutsideAngular(() => (this.#element.nativeElement.startIcon = value));
  }
  public get startIcon(): string {
    return this.#element.nativeElement.startIcon;
  }

  @Input({ alias: 'end-icon' })
  public set endIcon(value: string) {
    this.#ngZone.runOutsideAngular(() => (this.#element.nativeElement.endIcon = value));
  }
  public get endIcon(): string {
    return this.#element.nativeElement.endIcon;
  }

  @Input({ transform: booleanAttribute })
  public set disabled(value: boolean) {
    this.#ngZone.runOutsideAngular(() => (this.#element.nativeElement.disabled = value));
  }
  public get disabled(): boolean {
    return this.#element.nativeElement.disabled;
  }

  @Input()
  public set name(value: string) {
    this.#ngZone.runOutsideAngular(() => (this.#element.nativeElement.name = value));
  }
  public get name(): string {
    return this.#element.nativeElement.name;
  }

  @Output() public didChange: Observable<void> = fromEvent<void>(
    this.#element.nativeElement,
    'didChange',
  );

  public get type(): string {
    return this.#element.nativeElement.type;
  }

  public get form(): HTMLFormElement | null {
    return this.#element.nativeElement.form;
  }

  @HostListener('blur')
  onBlur() {
    this.onTouchedFn();
  }

  @HostListener('change')
  onChange() {
    this.onChangeFn(this.value);
  }

  override setDisabledState(isDisabled: boolean): void {
    this.disabled = isDisabled;
  }

  override writeValue(value: string | null): void {
    this.value = value;
  }
}<|MERGE_RESOLUTION|>--- conflicted
+++ resolved
@@ -1,23 +1,9 @@
-<<<<<<< HEAD
-/* eslint-disable @angular-eslint/directive-selector */
-import {
-  Directive,
-  ElementRef,
-  forwardRef,
-  HostListener,
-  inject,
-  Input,
-  NgZone,
-  Output,
-} from '@angular/core';
+import { Directive, ElementRef, forwardRef, inject, Input, NgZone, Output } from '@angular/core';
 import { NG_VALUE_ACCESSOR } from '@angular/forms';
 import { booleanAttribute, SbbControlValueAccessorMixin } from '@sbb-esta/lyne-angular/core';
-=======
-import { Directive, ElementRef, inject, Input, NgZone, Output } from '@angular/core';
-import { booleanAttribute } from '@sbb-esta/lyne-angular/core';
->>>>>>> bfa0ffc2
 import type { SbbSliderElement } from '@sbb-esta/lyne-elements/slider.js';
 import { fromEvent, type Observable } from 'rxjs';
+
 import '@sbb-esta/lyne-elements/slider.js';
 
 @Directive({
@@ -26,16 +12,12 @@
   providers: [
     {
       provide: NG_VALUE_ACCESSOR,
-      useExisting: forwardRef(() => SbbSliderDirective),
+      useExisting: forwardRef(() => SbbSlider),
       multi: true,
     },
   ],
 })
-<<<<<<< HEAD
-export class SbbSliderDirective extends SbbControlValueAccessorMixin(class {}) {
-=======
-export class SbbSlider {
->>>>>>> bfa0ffc2
+export class SbbSlider extends SbbControlValueAccessorMixin(class {}) {
   #element: ElementRef<SbbSliderElement> = inject(ElementRef<SbbSliderElement>);
   #ngZone: NgZone = inject(NgZone);
 
