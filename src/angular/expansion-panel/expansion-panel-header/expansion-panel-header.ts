--- conflicted
+++ resolved
@@ -155,14 +155,10 @@
     return this.#element.nativeElement.setCustomValidity(message);
   }
 
-<<<<<<< HEAD
-  public toggleExpandedOutput: OutputRef<Event> = outputFromObservable(
-=======
   /**
    * Notifies that the `sbb-expansion-panel` is about to expand/shrink.
    */
-  public toggleExpandedOutput = outputFromObservable(
->>>>>>> a09630d9
+  public toggleExpandedOutput: OutputRef<Event> = outputFromObservable(
     fromEvent<Event>(this.#element.nativeElement, 'toggleexpanded'),
     { alias: 'toggleExpanded' },
   );
