--- conflicted
+++ resolved
@@ -69,14 +69,10 @@
     return this.#element.nativeElement.selected;
   }
 
-<<<<<<< HEAD
-  public optionSelectedOutput: OutputRef<Event> = outputFromObservable(
-=======
   /**
    * Emits when an option was selected by user.
    */
-  public optionSelectedOutput = outputFromObservable(
->>>>>>> a09630d9
+  public optionSelectedOutput: OutputRef<Event> = outputFromObservable(
     fromEvent<Event>(this.#element.nativeElement, 'optionselected'),
     { alias: 'optionSelected' },
   );
