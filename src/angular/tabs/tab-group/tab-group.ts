--- conflicted
+++ resolved
@@ -75,14 +75,10 @@
     return this.#element.nativeElement.activateTab(tabIndex);
   }
 
-<<<<<<< HEAD
-  public tabChangeOutput: OutputRef<CustomEvent<SbbTabChangedEventDetails>> = outputFromObservable(
-=======
   /**
    * The tabchange event is dispatched when a tab is selected.
    */
-  public tabChangeOutput = outputFromObservable(
->>>>>>> a09630d9
+  public tabChangeOutput: OutputRef<CustomEvent<SbbTabChangedEventDetails>> = outputFromObservable(
     fromEvent<CustomEvent<SbbTabChangedEventDetails>>(this.#element.nativeElement, 'tabchange'),
     { alias: 'tabChange' },
   );
