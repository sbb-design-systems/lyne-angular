--- conflicted
+++ resolved
@@ -1,18 +1,13 @@
 import { NgModule } from '@angular/core';
 
 import { SbbTab } from './tab/tab';
-import { SbbTabContent } from './tab/tab-content';
 import { SbbTabGroup } from './tab-group/tab-group';
 import { SbbTabLabel } from './tab-label/tab-label';
 
-<<<<<<< HEAD
-export const SbbTabsModule = [SbbTab, SbbTabContent, SbbTabGroup, SbbTabLabel] as const;
-=======
 const EXPORTED_DECLARATIONS = [SbbTab, SbbTabGroup, SbbTabLabel];
 
 @NgModule({
   imports: EXPORTED_DECLARATIONS,
   exports: EXPORTED_DECLARATIONS,
 })
-export class SbbTabsModule {}
->>>>>>> c803503c
+export class SbbTabsModule {}