--- conflicted
+++ resolved
@@ -1,23 +1,9 @@
-<<<<<<< HEAD
-/* eslint-disable @angular-eslint/directive-selector */
-import {
-  Directive,
-  ElementRef,
-  forwardRef,
-  HostListener,
-  inject,
-  Input,
-  NgZone,
-  Output,
-} from '@angular/core';
+import { Directive, ElementRef, forwardRef, inject, Input, NgZone, Output } from '@angular/core';
 import { NG_VALUE_ACCESSOR } from '@angular/forms';
 import { booleanAttribute, SbbControlValueAccessorMixin } from '@sbb-esta/lyne-angular/core';
-=======
-import { Directive, ElementRef, inject, Input, NgZone, Output } from '@angular/core';
-import { booleanAttribute } from '@sbb-esta/lyne-angular/core';
->>>>>>> bfa0ffc2
 import type { SbbToggleCheckElement } from '@sbb-esta/lyne-elements/toggle-check.js';
 import { fromEvent, type Observable } from 'rxjs';
+
 import '@sbb-esta/lyne-elements/toggle-check.js';
 
 @Directive({
@@ -26,16 +12,12 @@
   providers: [
     {
       provide: NG_VALUE_ACCESSOR,
-      useExisting: forwardRef(() => SbbToggleCheckDirective),
+      useExisting: forwardRef(() => SbbToggleCheck),
       multi: true,
     },
   ],
 })
-<<<<<<< HEAD
-export class SbbToggleCheckDirective extends SbbControlValueAccessorMixin(class {}) {
-=======
-export class SbbToggleCheck {
->>>>>>> bfa0ffc2
+export class SbbToggleCheck extends SbbControlValueAccessorMixin(class {}) {
   #element: ElementRef<SbbToggleCheckElement> = inject(ElementRef<SbbToggleCheckElement>);
   #ngZone: NgZone = inject(NgZone);
 
