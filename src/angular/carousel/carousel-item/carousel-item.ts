--- conflicted
+++ resolved
@@ -21,42 +21,26 @@
 export class SbbCarouselItem {
   #element: ElementRef<SbbCarouselItemElement> = inject(ElementRef<SbbCarouselItemElement>);
 
-<<<<<<< HEAD
   protected _beforeshowOutput: OutputRef<CustomEvent<SbbCarouselItemEventDetail>> =
     outputFromObservable<CustomEvent<SbbCarouselItemEventDetail>>(NEVER, { alias: 'beforeshow' });
+  /**
+   * Event emitted when the item is starting scrolling.
+   */
   public beforeshowOutput: OutputRef<CustomEvent<SbbCarouselItemEventDetail>> =
     internalOutputFromObservable(
       fromEvent<CustomEvent<SbbCarouselItemEventDetail>>(this.#element.nativeElement, 'beforeshow'),
     );
-=======
-  protected _beforeshowOutput = outputFromObservable<CustomEvent<SbbCarouselItemEventDetail>>(
-    NEVER,
-    { alias: 'beforeshow' },
-  );
-  /**
-   * Event emitted when the item is starting scrolling.
-   */
-  public beforeshowOutput = internalOutputFromObservable(
-    fromEvent<CustomEvent<SbbCarouselItemEventDetail>>(this.#element.nativeElement, 'beforeshow'),
-  );
->>>>>>> a09630d9
 
   protected _showOutput: OutputRef<CustomEvent<SbbCarouselItemEventDetail>> = outputFromObservable<
     CustomEvent<SbbCarouselItemEventDetail>
   >(NEVER, {
     alias: 'show',
   });
-<<<<<<< HEAD
+  /**
+   * Event emitted when the item is full visible after scrolling.
+   */
   public showOutput: OutputRef<CustomEvent<SbbCarouselItemEventDetail>> =
     internalOutputFromObservable(
       fromEvent<CustomEvent<SbbCarouselItemEventDetail>>(this.#element.nativeElement, 'show'),
     );
-=======
-  /**
-   * Event emitted when the item is full visible after scrolling.
-   */
-  public showOutput = internalOutputFromObservable(
-    fromEvent<CustomEvent<SbbCarouselItemEventDetail>>(this.#element.nativeElement, 'show'),
-  );
->>>>>>> a09630d9
 }