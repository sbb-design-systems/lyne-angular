--- conflicted
+++ resolved
@@ -126,7 +126,9 @@
     return this.#element.nativeElement.announceTitle();
   }
 
-<<<<<<< HEAD
+  /**
+   * Emits whenever the component begins the closing transition. Can be canceled.
+   */
   public beforeCloseOutput: OutputRef<CustomEvent<SbbOverlayCloseEventDetails>> =
     outputFromObservable(
       fromEvent<CustomEvent<SbbOverlayCloseEventDetails>>(
@@ -140,50 +142,27 @@
     outputFromObservable<CustomEvent<SbbOverlayCloseEventDetails>>(NEVER, {
       alias: 'close',
     });
+  /**
+   * Emits whenever the component is closed.
+   */
   public closeOutput: OutputRef<CustomEvent<SbbOverlayCloseEventDetails>> =
     internalOutputFromObservable(
       fromEvent<CustomEvent<SbbOverlayCloseEventDetails>>(this.#element.nativeElement, 'close'),
     );
 
-  public beforeOpenOutput: OutputRef<Event> = outputFromObservable(
-=======
-  /**
-   * Emits whenever the component begins the closing transition. Can be canceled.
-   */
-  public beforeCloseOutput = outputFromObservable(
-    fromEvent<CustomEvent<SbbOverlayCloseEventDetails>>(this.#element.nativeElement, 'beforeclose'),
-    { alias: 'beforeClose' },
-  );
-
-  protected _closeOutput = outputFromObservable<CustomEvent<SbbOverlayCloseEventDetails>>(NEVER, {
-    alias: 'close',
-  });
-  /**
-   * Emits whenever the component is closed.
-   */
-  public closeOutput = internalOutputFromObservable(
-    fromEvent<CustomEvent<SbbOverlayCloseEventDetails>>(this.#element.nativeElement, 'close'),
-  );
-
   /**
    * Emits whenever the component starts the opening transition. Can be canceled.
    */
-  public beforeOpenOutput = outputFromObservable(
->>>>>>> a09630d9
+  public beforeOpenOutput: OutputRef<Event> = outputFromObservable(
     fromEvent<Event>(this.#element.nativeElement, 'beforeopen'),
     { alias: 'beforeOpen' },
   );
 
-<<<<<<< HEAD
   protected _openOutput: OutputRef<Event> = outputFromObservable<Event>(NEVER, { alias: 'open' });
-  public openOutput: OutputRef<Event> = internalOutputFromObservable(
-=======
-  protected _openOutput = outputFromObservable<Event>(NEVER, { alias: 'open' });
   /**
    * Emits whenever the component is opened.
    */
-  public openOutput = internalOutputFromObservable(
->>>>>>> a09630d9
+  public openOutput: OutputRef<Event> = internalOutputFromObservable(
     fromEvent<Event>(this.#element.nativeElement, 'open'),
   );
 
