--- conflicted
+++ resolved
@@ -128,7 +128,9 @@
     return this.#element.nativeElement.height;
   }
 
-<<<<<<< HEAD
+  /**
+   * Emits when a coach was selected and returns a CoachSelection
+   */
   public selectedCoachOutput: OutputRef<CustomEvent<SeatReservationSelectedCoach>> =
     outputFromObservable(
       fromEvent<CustomEvent<SeatReservationSelectedCoach>>(
@@ -138,6 +140,9 @@
       { alias: 'selectedCoach' },
     );
 
+  /**
+   * Emits when a place was selected and returns a Place array with all selected places.
+   */
   public selectedPlacesOutput: OutputRef<CustomEvent<SeatReservationSelectedPlaces>> =
     outputFromObservable(
       fromEvent<CustomEvent<SeatReservationSelectedPlaces>>(
@@ -146,27 +151,4 @@
       ),
       { alias: 'selectedPlaces' },
     );
-=======
-  /**
-   * Emits when a coach was selected and returns a CoachSelection
-   */
-  public selectedCoachOutput = outputFromObservable(
-    fromEvent<CustomEvent<SeatReservationSelectedCoach>>(
-      this.#element.nativeElement,
-      'selectedcoach',
-    ),
-    { alias: 'selectedCoach' },
-  );
-
-  /**
-   * Emits when a place was selected and returns a Place array with all selected places.
-   */
-  public selectedPlacesOutput = outputFromObservable(
-    fromEvent<CustomEvent<SeatReservationSelectedPlaces>>(
-      this.#element.nativeElement,
-      'selectedplaces',
-    ),
-    { alias: 'selectedPlaces' },
-  );
->>>>>>> a09630d9
 }